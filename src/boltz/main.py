--- conflicted
+++ resolved
@@ -385,8 +385,6 @@
         Whether to override existing predictions.
 
     Returns
-    -------
-    Manifest
         The manifest of the filtered input data.
 
     """
@@ -1040,15 +1038,9 @@
     help="Whether to disable the kernels. Default False",
 )
 @click.option(
-<<<<<<< HEAD
-    "--only_prediction",
-    is_flag=True,
-    help="Run only prediction. Default False",
-=======
     "--write_embeddings",
     is_flag=True,
-    help=" to dump the s and z embeddings into a npz file. Default is False.",
->>>>>>> a4a5ecab
+    help="Whether to dump the s and z embeddings into a npz file. Default is False.",
 )
 def predict(  # noqa: C901, PLR0915, PLR0912
     data: str,
@@ -1087,11 +1079,7 @@
     subsample_msa: bool = True,
     num_subsampled_msa: int = 1024,
     no_kernels: bool = False,
-<<<<<<< HEAD
-    only_prediction: bool = False,
-=======
     write_embeddings: bool = False,
->>>>>>> a4a5ecab
 ) -> None:
     """Run predictions with Boltz."""
     # If cpu, write a friendly warning
@@ -1322,7 +1310,7 @@
                 constraints_dir=processed.constraints_dir,
                 template_dir=processed.template_dir,
                 extra_mols_dir=processed.extra_mols_dir,
-                only_prediction=only_prediction,
+
                 override_method=method,
             )
         else:
@@ -1354,12 +1342,7 @@
         }
         steering_args = BoltzSteeringParams()
         steering_args.fk_steering = use_potentials
-<<<<<<< HEAD
-        steering_args.guidance_update = use_potentials
-=======
         steering_args.physical_guidance_update = use_potentials
-
->>>>>>> a4a5ecab
         model_cls = Boltz2 if model == "boltz2" else Boltz1
         model_module = model_cls.load_from_checkpoint(
             checkpoint,
@@ -1376,16 +1359,16 @@
         model_module.eval()
         print(f"[{datetime.now().strftime('%H:%M:%S')}] Model loaded in {time.time() - t_model:.2f} seconds")
 
-        if not only_prediction:
-            # 9. Before and after compute structure predictions (predict)
-            t_predict = time.time()
-            print(f"[{datetime.now().strftime('%H:%M:%S')}] Computing structure predictions...")
-            trainer.predict(
-                model_module,
-                datamodule=data_module,
-                return_predictions=False,
-            )
-            print(f"[{datetime.now().strftime('%H:%M:%S')}] Structure predictions computed in {time.time() - t_predict:.2f} seconds")
+        # Run structure predictions
+        # 9. Before and after compute structure predictions (predict)
+        t_predict = time.time()
+        print(f"[{datetime.now().strftime('%H:%M:%S')}] Computing structure predictions...")
+        trainer.predict(
+            model_module,
+            datamodule=data_module,
+            return_predictions=False,
+        )
+        print(f"[{datetime.now().strftime('%H:%M:%S')}] Structure predictions computed in {time.time() - t_predict:.2f} seconds")
 
     # Check if affinity predictions are needed
     if any(r.affinity for r in manifest.records):
@@ -1419,7 +1402,7 @@
             num_workers=num_workers,
             constraints_dir=processed.constraints_dir,
             template_dir=processed.template_dir,
-            only_prediction=only_prediction,
+
             extra_mols_dir=processed.extra_mols_dir,
             override_method="other",
             affinity=True,
@@ -1441,7 +1424,7 @@
 
         steering_args = BoltzSteeringParams()
         steering_args.fk_steering = False
-        steering_args.guidance_update = False
+
         steering_args.physical_guidance_update = False
         steering_args.contact_guidance_update = False
         
